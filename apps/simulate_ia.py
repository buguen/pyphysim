#!/usr/bin/env python
# -*- coding: utf-8 -*-

"""Module containing simulation runners for the several Interference
Alignment algorithms in the ia.ia module."""

__revision__ = "$Revision$"

# xxxxxxxxxx Add the parent folder to the python path. xxxxxxxxxxxxxxxxxxxx
import sys
import os
parent_dir = os.path.split(os.path.abspath(os.path.dirname(__file__)))[0]
sys.path.append(parent_dir)
# xxxxxxxxxxxxxxxxxxxxxxxxxxxxxxxxxxxxxxxxxxxxxxxxxxxxxxxxxxxxxxxxxxxxxxxxx


# xxxxxxxxxx Import Statements xxxxxxxxxxxxxxxxxxxxxxxxxxxxxxxxxxxxxxxxxxxx
from util.simulations import SimulationRunner, SimulationParameters, SimulationResults, Result
from comm import modulators, channels
from util.conversion import dB2Linear
from util import misc
from ia import ia
import numpy as np
from pprint import pprint
# xxxxxxxxxxxxxxxxxxxxxxxxxxxxxxxxxxxxxxxxxxxxxxxxxxxxxxxxxxxxxxxxxxxxxxxxx


class IASimulationRunner(SimulationRunner):
    """
    Base class for the IA simulation runners.

    Most of the code in the simulation runners for the different IA
    algorithms is the same and is here in the IASimulationRunner class.

    Parameters
    ----------
    IaSolverClass : The class of the IA solver object
        The IA solver class, which should be a derived class from
        ia.IASolverBaseClass
    config_filename : string
        Name of the file containing the simulation parameters. If the file
        does not exist, a new file will be created with the provided name
        containing the default parameter values in the `spec`.
    spec : List of strings
        The specification used to read the simulation configuration
        from the file `config_filename`. See the validation part in the
        docummentation of the configobj module for details.
    """

    def __init__(self, IaSolverClass, config_filename, spec):
        SimulationRunner.__init__(self)

        # Read the simulation configuration from the file. What is read and
        self.params = SimulationParameters.load_from_config_file(
            config_filename,
            spec,
            save_parsed_file=True)

        # Set the max_bit_errors and rep_max attributes
        self.max_bit_errors = self.params['max_bit_errors']
        self.rep_max = self.params['rep_max']

        # Create the modulator object
        M = self.params['M']
        modulator_options = {'PSK': modulators.PSK,
                             'QPSK': modulators.QPSK,
                             'QAM': modulators.QAM,
                             'BPSK': modulators.BPSK}
        self.modulator = modulator_options[self.params['modulator']](M)

        # Create the channel object
        self.multiUserChannel = channels.MultiUserChannelMatrix()

        # Create the IA Solver object
        self.ia_solver = IaSolverClass(self.multiUserChannel)

        # For the ClosedFormIASolver class we manually add a
        # _runned_iterations member variable with value of 0. This member
        # variable is not used and does not exist in the ClosedFormIASolver
        # solver. However, since we will store this variable as a result
        # for each algorithm we manually added to the ClosedFormIASolver
        # object just to make the code in _run_simulation equal for all
        # solvers.
        if isinstance(self.ia_solver, ia.ClosedFormIASolver):
            self.ia_solver._runned_iterations = 0.0

    def _run_simulation(self, current_parameters):
        # xxxxx Input parameters (set in the constructor) xxxxxxxxxxxxxxxxx
        M = self.modulator.M
        NSymbs = current_parameters["NSymbs"]
        K = current_parameters["K"]
        Nr = np.ones(K, dtype=int) * current_parameters["Nr"]
        Nt = np.ones(K, dtype=int) * current_parameters["Nt"]
        Ns = np.ones(K, dtype=int) * current_parameters["Ns"]
        SNR = current_parameters["SNR"]

        # Dependent parameters
        noise_var = 1 / dB2Linear(SNR)
        # xxxxxxxxxxxxxxxxxxxxxxxxxxxxxxxxxxxxxxxxxxxxxxxxxxxxxxxxxxxxxxxxx

        # xxxxx Calc. precoders and receive filters for IA xxxxxxxxxxxxxxxx
        # We need to perform IA before generating any data so that we know
        # how many streams we need to send (and thus generate data. Note
        # that it is not always equal to Ns. It can be lower for some user
        # if the IA algorithm chooses a precoder that sends zero energy in
        # some stream.
        self.multiUserChannel.randomize(Nr, Nt, K)
        # We wouldn't need to explicitly set self.ia_solver.noise_var
        # variable if the multiUserChannel object had the correct value at
        # this point.
        self.ia_solver.noise_var = noise_var
        self.ia_solver.clear()
        self.ia_solver.solve(Ns)

        cumNs = np.cumsum(self.ia_solver.Ns)
        # xxxxxxxxxxxxxxxxxxxxxxxxxxxxxxxxxxxxxxxxxxxxxxxxxxxxxxxxxxxxxxxxx

        # xxxxx Input Data xxxxxxxxxxxxxxxxxxxxxxxxxxxxxxxxxxxxxxxxxxxxxxxx
        # inputData has the data of all users (vertically stacked)
        inputData = np.random.randint(0, M, [np.sum(Ns), NSymbs])
        # xxxxxxxxxxxxxxxxxxxxxxxxxxxxxxxxxxxxxxxxxxxxxxxxxxxxxxxxxxxxxxxxx

        # xxxxx Modulate input data xxxxxxxxxxxxxxxxxxxxxxxxxxxxxxxxxxxxxxx
        # modulatedData has the data of all users (vertically stacked)
        modulatedData = self.modulator.modulate(inputData)
        # xxxxxxxxxxxxxxxxxxxxxxxxxxxxxxxxxxxxxxxxxxxxxxxxxxxxxxxxxxxxxxxxx

        # xxxxxxxxxx Perform the Interference Alignment xxxxxxxxxxxxxxxxxxx
        # Split the data. transmit_signal will be a list and each element
        # is a numpy array with the data of a user
        transmit_signal = np.split(modulatedData, cumNs[:-1])
        transmit_signal_precoded = map(np.dot, self.ia_solver.F, transmit_signal)
        # xxxxxxxxxxxxxxxxxxxxxxxxxxxxxxxxxxxxxxxxxxxxxxxxxxxxxxxxxxxxxxxxx

        # xxxxx Pass through the channel xxxxxxxxxxxxxxxxxxxxxxxxxxxxxxxxxx
        multi_user_channel = self.ia_solver._multiUserChannel
        # received_data is an array of matrices, one matrix for each receiver.
        received_data = multi_user_channel.corrupt_data(
            transmit_signal_precoded, noise_var)
        # xxxxxxxxxxxxxxxxxxxxxxxxxxxxxxxxxxxxxxxxxxxxxxxxxxxxxxxxxxxxxxxxx

        # xxxxx Perform the Interference Cancelation xxxxxxxxxxxxxxxxxxxxxx
        received_data_no_interference = map(np.dot,
                                            self.ia_solver.full_W_H, received_data)
        # xxxxxxxxxxxxxxxxxxxxxxxxxxxxxxxxxxxxxxxxxxxxxxxxxxxxxxxxxxxxxxxxx

        # xxxxx Demodulate Data xxxxxxxxxxxxxxxxxxxxxxxxxxxxxxxxxxxxxxxxxxx
        received_data_no_interference = np.vstack(received_data_no_interference)
        demodulated_data = self.modulator.demodulate(received_data_no_interference)
        # demodulated_data = map(self.modulator.demodulate, received_data_no_interference)
        # xxxxxxxxxxxxxxxxxxxxxxxxxxxxxxxxxxxxxxxxxxxxxxxxxxxxxxxxxxxxxxxxx

        # xxxxx Calculates the symbol and bit error rates xxxxxxxxxxxxxxxxx
        symbolErrors = np.sum(inputData != demodulated_data)
        bitErrors = misc.count_bit_errors(inputData, demodulated_data)
        numSymbols = inputData.size
        numBits = inputData.size * modulators.level2bits(M)
        ia_cost = self.ia_solver.get_cost()
        # xxxxxxxxxxxxxxxxxxxxxxxxxxxxxxxxxxxxxxxxxxxxxxxxxxxxxxxxxxxxxxxxx

        # xxxxxxxxxx Calculates the Sum Capacity xxxxxxxxxxxxxxxxxxxxxxxxxx
        sirn_all_k = self.ia_solver.calc_SINR_old()
        calc_capacity = lambda sirn: np.sum(np.log2(1 + sirn))
        # Array with the sum capacity of each user
        sum_capacity = map(calc_capacity, sirn_all_k)
        # Total sum capacity
        total_sum_capacity = np.sum(sum_capacity)
        # xxxxxxxxxxxxxxxxxxxxxxxxxxxxxxxxxxxxxxxxxxxxxxxxxxxxxxxxxxxxxxxxx

        #xxxxxxxxxx Number of iterations of the IA algorithm xxxxxxxxxxxxxx
        ia_runned_iterations = self.ia_solver._runned_iterations
        # xxxxxxxxxxxxxxxxxxxxxxxxxxxxxxxxxxxxxxxxxxxxxxxxxxxxxxxxxxxxxxxxx

        # xxxxx Return the simulation results xxxxxxxxxxxxxxxxxxxxxxxxxxxxx
        symbolErrorsResult = Result.create(
            "symbol_errors", Result.SUMTYPE, symbolErrors)

        numSymbolsResult = Result.create(
            "num_symbols", Result.SUMTYPE, numSymbols)

        bitErrorsResult = Result.create("bit_errors", Result.SUMTYPE, bitErrors)

        numBitsResult = Result.create("num_bits", Result.SUMTYPE, numBits)

        berResult = Result.create("ber", Result.RATIOTYPE, bitErrors, numBits,
                                  accumulate_values=True)

        serResult = Result.create(
            "ser", Result.RATIOTYPE, symbolErrors, numSymbols, accumulate_values=True)

        ia_costResult = Result.create(
            "ia_cost", Result.RATIOTYPE, ia_cost, 1, accumulate_values=True)

        sum_capacityResult = Result.create(
            "sum_capacity", Result.RATIOTYPE, total_sum_capacity, 1,
            accumulate_values=True)

        ia_runned_iterationsResult = Result.create(
            "ia_runned_iterations", Result.RATIOTYPE, ia_runned_iterations, 1, accumulate_values=True)

        simResults = SimulationResults()
        simResults.add_result(symbolErrorsResult)
        simResults.add_result(numSymbolsResult)
        simResults.add_result(bitErrorsResult)
        simResults.add_result(numBitsResult)
        simResults.add_result(berResult)
        simResults.add_result(serResult)
        simResults.add_result(ia_costResult)
        simResults.add_result(sum_capacityResult)
        simResults.add_result(ia_runned_iterationsResult)
        # xxxxxxxxxxxxxxxxxxxxxxxxxxxxxxxxxxxxxxxxxxxxxxxxxxxxxxxxxxxxxxxxx

        return simResults

    def _keep_going(self, current_params, current_sim_results, current_rep):
        """
        Check if the simulation should continue or stop.

        Parameters
        ----------
        current_params : SimulationParameters object
            SimulationParameters object with the parameters of the
            simulation.
        current_sim_results : SimulationResults object
            SimulationResults object from the last iteration (merged with
            all the previous results)
        current_rep : int
            Number of iterations already run.

        Returns
        -------
        result : bool
            True if the simulation should continue or False otherwise.
        """
        # For each multiple of 300 iterations we test if the length of the
        # confidence interval is greater then one tenth of the actual
        # value. If it is that means that we still need to run more
        # iterations and thus re return True. If it is not, than we can
        # stop the iterations for the current parameters and thus we return
        # false. This choice was arbitrarily, but seems reasonable.
        if current_rep % 300 == 0:
            ber_result = current_sim_results['ber'][-1]
            ber_value = ber_result.get_result()
            if ber_value == 0.0:
                return True
            else:
                conf_interval = ber_result.get_confidence_interval()
                error = np.abs(conf_interval[1] - conf_interval[0])

                # If error is lower then one fifth of the current result
                # and we have runned at least 5000 iterations, then we have
                # enough and we return False to indicate the simulation of
                # the current parameters can stop.
                if error < ber_value / 10.0 and current_rep > 5000:
                    return False

        return True


class AlternatingSimulationRunner(IASimulationRunner):
    """
    Implements a simulation runner for a transmission with the Alternating
    Minimizations Interference Alignment Algorithm.

    Parameters
    ----------
    config_filename : string
        Name of the file containing the simulation parameters. If the file
        does not exist, a new file will be created with the provided name
        containing the default parameter values.
    """

    def __init__(self, config_filename):
        spec = """[Scenario]
        SNR=real_numpy_array(min=-50, max=100, default=0:5:31)
        M=integer(min=4, max=512, default=4)
        modulator=option('QPSK', 'PSK', 'QAM', 'BPSK', default="PSK")
        NSymbs=integer(min=10, max=1000000, default=200)
        K=integer(min=2,default=3)
        Nr=integer(min=2,default=2)
        Nt=integer(min=2,default=2)
        Ns=integer(min=1,default=1)
        [IA Algorithm]
        max_iterations=integer(min=1, default=120)
        [General]
        rep_max=integer(min=1, default=2000)
        max_bit_errors=integer(min=1, default=3000)
        unpacked_parameters=string_list(default=list('SNR'))
        """.split("\n")

        IASimulationRunner.__init__(self,
                                    ia.AlternatingMinIASolver,
                                    config_filename,
                                    spec)

        # xxxxxxxxxx Set the progressbar message xxxxxxxxxxxxxxxxxxxxxxxxxx
        self.progressbar_message = "Alternating Min. ({0} mod.) - SNR: {{SNR}}".format(
            self.modulator.name)
        # xxxxxxxxxxxxxxxxxxxxxxxxxxxxxxxxxxxxxxxxxxxxxxxxxxxxxxxxxxxxxxxxx

        # Almost everything is already set in the __init__ from th
        # IASimulationRunner class. Now we set the remaining parameters
        # which are not common to all IASolvers

        # Iterations of the AlternatingMinIASolver algorithm.
        self.ia_solver.max_iterations = self.params['max_iterations']


class ClosedFormSimulationRunner(IASimulationRunner):
    """
    Implements a simulation runner for a transmission with the Closed-Form
    Interference Alignment Algorithm.

    Parameters
    ----------
    config_filename : string
        Name of the file containing the simulation parameters. If the file
        does not exist, a new file will be created with the provided name
        containing the default parameter values.
    """

    def __init__(self, config_filename):
        spec = """[Scenario]
        SNR=real_numpy_array(min=-50, max=100, default=0:5:31)
        M=integer(min=4, max=512, default=4)
        modulator=option('QPSK', 'PSK', 'QAM', 'BPSK', default="PSK")
        NSymbs=integer(min=10, max=1000000, default=200)
        K=integer(min=2,default=3)
        Nr=integer(min=2,default=2)
        Nt=integer(min=2,default=2)
        Ns=integer(min=1,default=1)
        [General]
        rep_max=integer(min=1, default=2000)
        max_bit_errors=integer(min=1, default=3000)
        unpacked_parameters=string_list(default=list('SNR'))
        """.split("\n")

        IASimulationRunner.__init__(self,
                                    ia.ClosedFormIASolver,
                                    config_filename,
                                    spec)

        # xxxxxxxxxx Set the progressbar message xxxxxxxxxxxxxxxxxxxxxxxxxx
        self.progressbar_message = "Closed-Form ({0} mod.) - SNR: {{SNR}}".format(self.modulator.name)
        # xxxxxxxxxxxxxxxxxxxxxxxxxxxxxxxxxxxxxxxxxxxxxxxxxxxxxxxxxxxxxxxxx


class MinLeakageSimulationRunner(IASimulationRunner):
    """
    Implements a simulation runner for a transmission with the Minimum
    Leakage Interference Alignment Algorithm.

    Parameters:
    -----------
    config_filename : str
        Name of the file containing the simulation parameters. If the file
        does not exist, a new file will be created with the provided name
        containing the default parameter values.
    """

    def __init__(self, config_filename):
        spec = """[Scenario]
        SNR=real_numpy_array(min=-50, max=100, default=0:5:31)
        M=integer(min=4, max=512, default=4)
        modulator=option('QPSK', 'PSK', 'QAM', 'BPSK', default="PSK")
        NSymbs=integer(min=10, max=1000000, default=200)
        K=integer(min=2,default=3)
        Nr=integer(min=2,default=2)
        Nt=integer(min=2,default=2)
        Ns=integer(min=1,default=1)
        [IA Algorithm]
        max_iterations=integer(min=1, default=120)
        [General]
        rep_max=integer(min=1, default=2000)
        max_bit_errors=integer(min=1, default=3000)
        unpacked_parameters=string_list(default=list('SNR'))
        """.split("\n")

        IASimulationRunner.__init__(self,
                                    ia.MinLeakageIASolver,
                                    config_filename,
                                    spec)

        # xxxxxxxxxx Set the progressbar message xxxxxxxxxxxxxxxxxxxxxxxxxx
        self.progressbar_message = "Min Leakage ({0} mod.) - SNR: {{SNR}}".format(self.modulator.name)
        # xxxxxxxxxxxxxxxxxxxxxxxxxxxxxxxxxxxxxxxxxxxxxxxxxxxxxxxxxxxxxxxxx

        # Almost everything is already set in the __init__ from th
        # IASimulationRunner class. Now we set the remaining parameters
        # which are not common to all IASolvers

        # Iterations of the AlternatingMinIASolver algorithm.
        self.ia_solver.max_iterations = self.params['max_iterations']


class MaxSINRSimulationRunner(IASimulationRunner):
    """
    Implements a simulation runner for a transmission with the MaxSINR
    Minimizations Interference Alignment Algorithm.

    Parameters:
    -----------
    config_filename : str
        Name of the file containing the simulation parameters. If the file
        does not exist, a new file will be created with the provided name
        containing the default parameter values.
    """
    def __init__(self, config_filename):
        spec = """[Scenario]
        SNR=real_numpy_array(min=-50, max=100, default=0:5:31)
        M=integer(min=4, max=512, default=4)
        modulator=option('QPSK', 'PSK', 'QAM', 'BPSK', default="PSK")
        NSymbs=integer(min=10, max=1000000, default=200)
        K=integer(min=2,default=3)
        Nr=integer(min=2,default=2)
        Nt=integer(min=2,default=2)
        Ns=integer(min=1,default=1)
        [IA Algorithm]
        max_iterations=integer(min=1, default=120)
        [General]
        rep_max=integer(min=1, default=2000)
        max_bit_errors=integer(min=1, default=3000)
        unpacked_parameters=string_list(default=list('SNR'))
        """.split("\n")

        IASimulationRunner.__init__(self,
                                    ia.MaxSinrIASolver,
                                    config_filename,
                                    spec)

        # xxxxxxxxxx Set the progressbar message xxxxxxxxxxxxxxxxxxxxxxxxxx
        self.progressbar_message = "Max SINR ({0} mod.) - SNR: {{SNR}}".format(self.modulator.name)
        # xxxxxxxxxxxxxxxxxxxxxxxxxxxxxxxxxxxxxxxxxxxxxxxxxxxxxxxxxxxxxxxxx

        # Almost everything is already set in the __init__ from th
        # IASimulationRunner class. Now we set the remaining parameters
        # which are not common to all IASolvers

        # Iterations of the AlternatingMinIASolver algorithm.
        self.ia_solver.max_iterations = self.params['max_iterations']


class MMSESimulationRunner(IASimulationRunner):
    """
    Implements a simulation runner for a transmission with the MMSE based
    Interference Alignment Algorithm.

    Parameters:
    -----------
    config_filename : str
        Name of the file containing the simulation parameters. If the file
        does not exist, a new file will be created with the provided name
        containing the default parameter values.
    """
    def __init__(self, config_filename):
        spec = """[Scenario]
        SNR=real_numpy_array(min=-50, max=100, default=0:5:31)
        M=integer(min=4, max=512, default=4)
        modulator=option('QPSK', 'PSK', 'QAM', 'BPSK', default="PSK")
        NSymbs=integer(min=10, max=1000000, default=200)
        K=integer(min=2,default=3)
        Nr=integer(min=2,default=2)
        Nt=integer(min=2,default=2)
        Ns=integer(min=1,default=1)
        [IA Algorithm]
        max_iterations=integer(min=1, default=120)
        [General]
        rep_max=integer(min=1, default=2000)
        max_bit_errors=integer(min=1, default=3000)
        unpacked_parameters=string_list(default=list('SNR'))
        """.split("\n")

        IASimulationRunner.__init__(self,
                                    ia.MMSEIASolver,
                                    config_filename,
                                    spec)

        # xxxxxxxxxx Set the progressbar message xxxxxxxxxxxxxxxxxxxxxxxxxx
        self.progressbar_message = "MMSE ({0} mod.) - SNR: {{SNR}}".format(self.modulator.name)
        # xxxxxxxxxxxxxxxxxxxxxxxxxxxxxxxxxxxxxxxxxxxxxxxxxxxxxxxxxxxxxxxxx

        # Almost everything is already set in the __init__ from th
        # IASimulationRunner class. Now we set the remaining parameters
        # which are not common to all IASolvers

        # Iterations of the AlternatingMinIASolver algorithm.
        self.ia_solver.max_iterations = self.params['max_iterations']


# xxxxxxxxxxxxxxxxxxxxxxxxxxxxxxxxxxxxxxxxxxxxxxxxxxxxxxxxxxxxxxxxxxxxxxxxx
# xxxxxxxxxxxxxxx Functions Simulating each IA Algorithm xxxxxxxxxxxxxxxxxx
# xxxxxxxxxxxxxxxxxxxxxxxxxxxxxxxxxxxxxxxxxxxxxxxxxxxxxxxxxxxxxxxxxxxxxxxxx
def simulate_general(runner, results_filename):
    """
    Run a simulation with the provided SimulationResults object `runner`.

    The results will be stored in the file with filename
    `results_filename`.

    Parameters
    ----------
    runner : An object of a subclass of SimulationRunner.
        The SimulationRunner object that will run the simulation.
    results_filename : str
        The name of the file where the simulation results will be stored.
        This name is formatted with the simulation parameters. Therefore,
        if there are parameter Nr=2 and Nt=1, for instance, then if
        `results_filename` is equal to "results for {Nr}x{Nt}" then
        "results for 2x1.pickle" will be used.
    """
    # xxxxxxxxxx Print the simulation parameters xxxxxxxxxxxxxxxxxxxxxxxxxx
    pprint(runner.params.parameters)
    print("IA Solver: {0}".format(runner.ia_solver.__class__))
    # xxxxxxxxxxxxxxxxxxxxxxxxxxxxxxxxxxxxxxxxxxxxxxxxxxxxxxxxxxxxxxxxxxxxx

    # xxxxx Replace any parameter mention in results_filename xxxxxxxxxxxxx
    results_filename = results_filename.format(**runner.params.parameters)
    # xxxxxxxxxxxxxxxxxxxxxxxxxxxxxxxxxxxxxxxxxxxxxxxxxxxxxxxxxxxxxxxxxxxxx

    # xxxxxxxxxx Perform the simulation xxxxxxxxxxxxxxxxxxxxxxxxxxxxxxxxxxx
    # The simulation will be run either in parallel or serially depending
    # if the IPython engines are running or not.
    run_in_parallel = True
    try:
        # If we can get an IPython view that means that the IPython engines
        # are running. In that case we will perform the simulation in
        # parallel
        from IPython.parallel import Client
        cl = Client(profile="default")
        # We create a direct view to run coe in all engines
        dview = cl.direct_view()
        dview.execute('%reset')  # Reset the engines so that we don't have
                                 # variables there from last computations
        dview.execute('import sys')
        # We use block=True to ensure that all engines have modified their
        # path to include the folder with the simulator before we create
        # the load lanced view in the following.
        dview.execute('sys.path.append("{0}")'.format(parent_dir), block=True)

        # But for the actual simulation we are better using a load balanced view
        lview = cl.load_balanced_view()
    except Exception:
        # If we can't get an IPython view then we will perform the
        # simulation serially
        run_in_parallel = False

    if run_in_parallel is True:
        print("Simulation will be run in Parallel")
        runner.simulate_in_parallel(lview)
    else:
        print("Simulation will be run serially")
        runner.simulate()
    # xxxxxxxxxxxxxxxxxxxxxxxxxxxxxxxxxxxxxxxxxxxxxxxxxxxxxxxxxxxxxxxxxxxxx

    # xxxxxxxxxx Save the simulation results to a file xxxxxxxxxxxxxxxxxxxx
    results_filename = '{0}.pickle'.format(results_filename)
    runner.results.save_to_file(results_filename)
    # xxxxxxxxxxxxxxxxxxxxxxxxxxxxxxxxxxxxxxxxxxxxxxxxxxxxxxxxxxxxxxxxxxxxx

    print "Runned iterations: {0}".format(runner.runned_reps)
    print "Elapsed Time: {0}".format(runner.elapsed_time)
    print "xxxxxxxxxxxxxxxxxxxxxxxxxxxxxxxxxxxxxxxxxxxxxxxxxx\n"

    return runner.results, results_filename


def simulate_alternating():
    from apps.simulate_ia import AlternatingSimulationRunner

    # xxxxxxxxxx Creates the simulation runner object xxxxxxxxxxxxxxxxxxxxx
    runner = AlternatingSimulationRunner('ia_config_file.txt')
    # xxxxxxxxxxxxxxxxxxxxxxxxxxxxxxxxxxxxxxxxxxxxxxxxxxxxxxxxxxxxxxxxxxxxx

    # xxxxxxxxxx Perform the simulation xxxxxxxxxxxxxxxxxxxxxxxxxxxxxxxxxxx
    results, filename = simulate_general(
        runner,
        'ia_alt_min_results_{M}-{modulator}_{Nr}x{Nt}_({Ns})_{max_iterations}_IA_Iter')
    # xxxxxxxxxxxxxxxxxxxxxxxxxxxxxxxxxxxxxxxxxxxxxxxxxxxxxxxxxxxxxxxxxxxxx

    return results, filename


def simulate_closed_form():
    from apps.simulate_ia import ClosedFormSimulationRunner

    # xxxxxxxxxx Creates the simulation runner object xxxxxxxxxxxxxxxxxxxxx
    runner = ClosedFormSimulationRunner('ia_config_file.txt')
    # xxxxxxxxxxxxxxxxxxxxxxxxxxxxxxxxxxxxxxxxxxxxxxxxxxxxxxxxxxxxxxxxxxxxx

    # xxxxxxxxxx Perform the simulation xxxxxxxxxxxxxxxxxxxxxxxxxxxxxxxxxxx
    results, filename = simulate_general(
        runner,
        'ia_closed_form_results_{M}-{modulator}_{Nr}x{Nt}_({Ns})_{max_iterations}_IA_Iter')
    # xxxxxxxxxxxxxxxxxxxxxxxxxxxxxxxxxxxxxxxxxxxxxxxxxxxxxxxxxxxxxxxxxxxxx

    return results, filename


def simulate_min_leakage():
    from apps.simulate_ia import MinLeakageSimulationRunner

    # xxxxxxxxxx Creates the simulation runner object xxxxxxxxxxxxxxxxxxxxx
    runner = MinLeakageSimulationRunner('ia_config_file.txt')
    # xxxxxxxxxxxxxxxxxxxxxxxxxxxxxxxxxxxxxxxxxxxxxxxxxxxxxxxxxxxxxxxxxxxxx

    # xxxxxxxxxx Perform the simulation xxxxxxxxxxxxxxxxxxxxxxxxxxxxxxxxxxx
    results, filename = simulate_general(
        runner,
        'ia_min_leakage_results_{M}-{modulator}_{Nr}x{Nt}_({Ns})_{max_iterations}_IA_Iter')
    # xxxxxxxxxxxxxxxxxxxxxxxxxxxxxxxxxxxxxxxxxxxxxxxxxxxxxxxxxxxxxxxxxxxxx

    return results, filename


def simulate_max_sinr():
    from apps.simulate_ia import MaxSINRSimulationRunner

    # xxxxxxxxxx Creates the simulation runner object xxxxxxxxxxxxxxxxxxxxx
    runner = MaxSINRSimulationRunner('ia_config_file.txt')
    # xxxxxxxxxxxxxxxxxxxxxxxxxxxxxxxxxxxxxxxxxxxxxxxxxxxxxxxxxxxxxxxxxxxxx

    # xxxxxxxxxx Perform the simulation xxxxxxxxxxxxxxxxxxxxxxxxxxxxxxxxxxx
    results, filename = simulate_general(
        runner,
        'ia_max_sinr_results_{M}-{modulator}_{Nr}x{Nt}_({Ns})_{max_iterations}_IA_Iter')
    # xxxxxxxxxxxxxxxxxxxxxxxxxxxxxxxxxxxxxxxxxxxxxxxxxxxxxxxxxxxxxxxxxxxxx

    return results, filename


def simulate_mmse():
    from apps.simulate_ia import MMSESimulationRunner

    # xxxxxxxxxx Creates the simulation runner object xxxxxxxxxxxxxxxxxxxxx
    runner = MMSESimulationRunner('ia_config_file.txt')
    # xxxxxxxxxxxxxxxxxxxxxxxxxxxxxxxxxxxxxxxxxxxxxxxxxxxxxxxxxxxxxxxxxxxxx

    # xxxxxxxxxx Perform the simulation xxxxxxxxxxxxxxxxxxxxxxxxxxxxxxxxxxx
    results, filename = simulate_general(
        runner,
        'ia_mmse_results_{M}-{modulator}_{Nr}x{Nt}_({Ns})_{max_iterations}_IA_Iter')
    # xxxxxxxxxxxxxxxxxxxxxxxxxxxxxxxxxxxxxxxxxxxxxxxxxxxxxxxxxxxxxxxxxxxxx

    return results, filename


# xxxxxxxxxxxxxxxxxxxxxxxxxxxxxxxxxxxxxxxxxxxxxxxxxxxxxxxxxxxxxxxxxxxxxxxxx
# xxxxxxxxxxxxxxx Main xxxxxxxxxxxxxxxxxxxxxxxxxxxxxxxxxxxxxxxxxxxxxxxxxxxx
# xxxxxxxxxxxxxxxxxxxxxxxxxxxxxxxxxxxxxxxxxxxxxxxxxxxxxxxxxxxxxxxxxxxxxxxxx
# xxxxxxxxxx Main - Perform the simulations xxxxxxxxxxxxxxxxxxxxxxxxxxxxxxx
<<<<<<< HEAD
if __name__ == '__main__':
    from time import time
    from util.misc import pretty_time
    tic = time()
=======
if __name__ == '__main__1':
    # print "Simulating Closed Form algorithm"
    # closed_form_results, closed_form_filename = simulate_closed_form()
>>>>>>> 94bbefb4

    # print "Simulating Closed Form algorithm"
    # closed_form_results, closed_form_filename = simulate_closed_form()

<<<<<<< HEAD
    # print "Simulating Alternating Min. algorithm"
    # alt_min_results, alt_min_filename = simulate_alternating()

=======
>>>>>>> 94bbefb4
    # print "Simulating Max SINR algorithm"
    # max_sinrn_results, max_sinrn_filename = simulate_max_sinr()

    # print "Simulating MMSE algorithm"
    # mmse_results, mmse_filename = simulate_mmse()

    # print "Simulating Min. Leakage algorithm"
    # min_leakage_results, min_leakage_filename = simulate_min_leakage()

    toc = time()
    print "Elapsed Time: {0}".format(pretty_time(toc - tic))

if __name__ == '__main__1':
    from matplotlib import pyplot as plt

    # xxxxx Parameters xxxxxxxxxxxxxxxxxxxxxxxxxxxxxxxxxxxxxxxxxxxxxxxxxxxx
    params = SimulationParameters.load_from_config_file('ia_config_file.txt')
    K = params['K']
    Nr = params['Nr']
    Nt = params['Nt']
    Ns = params['Ns']
    max_iterations = params['max_iterations']
    M = params['M']
    modulator = params['modulator']
    # xxxxxxxxxxxxxxxxxxxxxxxxxxxxxxxxxxxxxxxxxxxxxxxxxxxxxxxxxxxxxxxxxxxxx

    # xxxxx Results base name xxxxxxxxxxxxxxxxxxxxxxxxxxxxxxxxxxxxxxxxxxxxx
    base_name = 'results_{M}-{modulator}_{Nr}x{Nt}_({Ns})_{max_iterations}_IA_Iter'.format(**params.parameters)
    # xxxxxxxxxxxxxxxxxxxxxxxxxxxxxxxxxxxxxxxxxxxxxxxxxxxxxxxxxxxxxxxxxxxxx

    # xxxxxxxxxxxxxxxxxxxxxxxxxxxxxxxxxxxxxxxxxxxxxxxxxxxxxxxxxxxxxxxxxxxxx
    alt_min_results = SimulationResults.load_from_file(
        'ia_alt_min_{0}.pickle'.format(base_name))
    closed_form_results = SimulationResults.load_from_file(
        'ia_closed_form_{0}.pickle'.format(base_name))
    # closed_form_first_results = SimulationResults.load_from_file(
    #     'ia_closed_form_first_init_{0}.pickle'.format(base_name))
    max_sinrn_results = SimulationResults.load_from_file(
        'ia_max_sinr_{0}.pickle'.format(base_name))
    # min_leakage_results = SimulationResults.load_from_file(
    #     'ia_min_leakage_{0}.pickle'.format(base_name))
    mmse_results = SimulationResults.load_from_file(
        'ia_mmse_{0}.pickle'.format(base_name))
    # xxxxxxxxxxxxxxxxxxxxxxxxxxxxxxxxxxxxxxxxxxxxxxxxxxxxxxxxxxxxxxxxxxxxx

    # xxxxx Plot BER (all) xxxxxxxxxxxxxxxxxxxxxxxxxxxxxxxxxxxxxxxxxxxxxxxx
    SNR = np.array(alt_min_results.params['SNR'])

    ber_alt_min = alt_min_results.get_result_values_list('ber')
    ber_CF_alt_min = alt_min_results.get_result_values_confidence_intervals('ber', P=95)
    ber_errors_alt_min = np.abs([i[1] - i[0] for i in ber_CF_alt_min])

    ber_closed_form = closed_form_results.get_result_values_list('ber')
    ber_CF_closed_form = closed_form_results.get_result_values_confidence_intervals('ber', P=95)
    ber_errors_closed_form = np.abs([i[1] - i[0] for i in ber_CF_closed_form])

    # ber_closed_form_first = closed_form_first_results.get_result_values_list('ber')
    # ber_CF_closed_form_first = closed_form_first_results.get_result_values_confidence_intervals('ber', P=95)
    # ber_errors_closed_form_first = np.abs([i[1] - i[0] for i in ber_CF_closed_form_first])

    ber_max_sinr = max_sinrn_results.get_result_values_list('ber')
    ber_CF_max_sinr = max_sinrn_results.get_result_values_confidence_intervals('ber', P=95)
    ber_errors_max_sinr = np.abs([i[1] - i[0] for i in ber_CF_max_sinr])

    # ber_min_leakage = min_leakage_results.get_result_values_list('ber')
    # ber_CF_min_leakage = min_leakage_results.get_result_values_confidence_intervals('ber', P=95)
    # ber_errors_min_leakage = np.abs([i[1] - i[0] for i in ber_CF_min_leakage])

    ber_mmse = mmse_results.get_result_values_list('ber')
    ber_CF_mmse = mmse_results.get_result_values_confidence_intervals('ber', P=95)
    ber_errors_mmse = np.abs([i[1] - i[0] for i in ber_CF_mmse])

    fig, ax = plt.subplots(nrows=1, ncols=1)
    ax.errorbar(SNR, ber_alt_min, ber_errors_alt_min, fmt='-r*', elinewidth=2.0, label='Alt. Min.')
    ax.errorbar(SNR, ber_closed_form, ber_errors_closed_form, fmt='-b*', elinewidth=2.0, label='Closed Form')
    ax.errorbar(SNR, ber_max_sinr, ber_errors_max_sinr, fmt='-g*', elinewidth=2.0, label='Max SINR')
    # ax.errorbar(SNR, ber_min_leakage, ber_errors_min_leakage, fmt='-k*', elinewidth=2.0, label='Min Leakage.')
    ax.errorbar(SNR, ber_mmse, ber_errors_mmse, fmt='-m*', elinewidth=2.0, label='MMSE.')

    plt.xlabel('SNR')
    plt.ylabel('BER')
    title = 'BER for Different Algorithms ({max_iterations} Iterations)\nK={K}, Nr={Nr}, Nt={Nt}, Ns={Ns}, {M}-{modulator}'
    plt.title(title.format(**alt_min_results.params.parameters))

    ax.set_yscale('log')
    ax.legend()
    ax.grid(True, which='both', axis='both')
    plt.show(block=False)
    fig.savefig('ber_all_ia_algorithms.pgf')
    # xxxxxxxxxxxxxxxxxxxxxxxxxxxxxxxxxxxxxxxxxxxxxxxxxxxxxxxxxxxxxxxxxxxxx

    # xxxxx Plot Sum Capacity (all) xxxxxxxxxxxxxxxxxxxxxxxxxxxxxxxxxxxxxxx
    sum_capacity_alt_min = alt_min_results.get_result_values_list('sum_capacity')
    sum_capacity_CF_alt_min = alt_min_results.get_result_values_confidence_intervals('sum_capacity', P=95)
    sum_capacity_errors_alt_min = np.abs([i[1] - i[0] for i in sum_capacity_CF_alt_min])

    sum_capacity_closed_form = closed_form_results.get_result_values_list('sum_capacity')
    sum_capacity_CF_closed_form = closed_form_results.get_result_values_confidence_intervals('sum_capacity', P=95)
    sum_capacity_errors_closed_form = np.abs([i[1] - i[0] for i in sum_capacity_CF_closed_form])

    # sum_capacity_closed_form_first = closed_form_first_results.get_result_values_list('sum_capacity')
    # sum_capacity_CF_closed_form_first = closed_form_first_results.get_result_values_confidence_intervals('sum_capacity', P=95)
    # sum_capacity_errors_closed_form_first = np.abs([i[1] - i[0] for i in sum_capacity_CF_closed_form_first])

    sum_capacity_max_sinr = max_sinrn_results.get_result_values_list('sum_capacity')
    sum_capacity_CF_max_sinr = max_sinrn_results.get_result_values_confidence_intervals('sum_capacity', P=95)
    sum_capacity_errors_max_sinr = np.abs([i[1] - i[0] for i in sum_capacity_CF_max_sinr])

    # sum_capacity_min_leakage = min_leakage_results.get_result_values_list('sum_capacity')
    # sum_capacity_CF_min_leakage = min_leakage_results.get_result_values_confidence_intervals('sum_capacity', P=95)
    # sum_capacity_errors_min_leakage = np.abs([i[1] - i[0] for i in sum_capacity_CF_min_leakage])

    sum_capacity_mmse = mmse_results.get_result_values_list('sum_capacity')
    sum_capacity_CF_mmse = mmse_results.get_result_values_confidence_intervals('sum_capacity', P=95)
    sum_capacity_errors_mmse = np.abs([i[1] - i[0] for i in sum_capacity_CF_mmse])

    fig2, ax2 = plt.subplots(nrows=1, ncols=1)
    ax2.errorbar(SNR, sum_capacity_alt_min, sum_capacity_errors_alt_min, fmt='-r*', elinewidth=2.0, label='Alt. Min.')
    ax2.errorbar(SNR, sum_capacity_closed_form, sum_capacity_errors_closed_form, fmt='-b*', elinewidth=2.0, label='Closed Form')
    ax2.errorbar(SNR, sum_capacity_max_sinr, sum_capacity_errors_max_sinr, fmt='-g*', elinewidth=2.0, label='Max SINR')
    # ax2.errorbar(SNR, sum_capacity_min_leakage, sum_capacity_errors_min_leakage, fmt='-k*', elinewidth=2.0, label='Min Leakage.')
    ax2.errorbar(SNR, sum_capacity_mmse, sum_capacity_errors_mmse, fmt='-m*', elinewidth=2.0, label='MMSE.')

    plt.xlabel('SNR')
    plt.ylabel('Sum Capacity')
    title = 'Sum Capacity for Different Algorithms ({max_iterations} Iterations)\nK={K}, Nr={Nr}, Nt={Nt}, Ns={Ns}, {M}-{modulator}'
    plt.title(title.format(**alt_min_results.params.parameters))

    ax2.legend(loc=2)
    ax2.grid(True, which='both', axis='both')
    plt.show()
    fig2.savefig('sum_capacity_all_ia_algorithms.pgf')
    # xxxxxxxxxxxxxxxxxxxxxxxxxxxxxxxxxxxxxxxxxxxxxxxxxxxxxxxxxxxxxxxxxxxxx<|MERGE_RESOLUTION|>--- conflicted
+++ resolved
@@ -648,31 +648,22 @@
 # xxxxxxxxxxxxxxx Main xxxxxxxxxxxxxxxxxxxxxxxxxxxxxxxxxxxxxxxxxxxxxxxxxxxx
 # xxxxxxxxxxxxxxxxxxxxxxxxxxxxxxxxxxxxxxxxxxxxxxxxxxxxxxxxxxxxxxxxxxxxxxxxx
 # xxxxxxxxxx Main - Perform the simulations xxxxxxxxxxxxxxxxxxxxxxxxxxxxxxx
-<<<<<<< HEAD
 if __name__ == '__main__':
     from time import time
     from util.misc import pretty_time
     tic = time()
-=======
-if __name__ == '__main__1':
+
     # print "Simulating Closed Form algorithm"
     # closed_form_results, closed_form_filename = simulate_closed_form()
->>>>>>> 94bbefb4
-
-    # print "Simulating Closed Form algorithm"
-    # closed_form_results, closed_form_filename = simulate_closed_form()
-
-<<<<<<< HEAD
+
     # print "Simulating Alternating Min. algorithm"
     # alt_min_results, alt_min_filename = simulate_alternating()
 
-=======
->>>>>>> 94bbefb4
     # print "Simulating Max SINR algorithm"
     # max_sinrn_results, max_sinrn_filename = simulate_max_sinr()
 
-    # print "Simulating MMSE algorithm"
-    # mmse_results, mmse_filename = simulate_mmse()
+    print "Simulating MMSE algorithm"
+    mmse_results, mmse_filename = simulate_mmse()
 
     # print "Simulating Min. Leakage algorithm"
     # min_leakage_results, min_leakage_filename = simulate_min_leakage()
